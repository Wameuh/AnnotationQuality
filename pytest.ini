--- conflicted
+++ resolved
@@ -1,11 +1,6 @@
 [pytest]
-<<<<<<< HEAD
 addopts = --cov=src --cov=Utils --cov-report=term-missing --cov-report=html
-testpaths = Tests
-=======
-addopts = --cov=Utils --cov=dataPreparation --cov-report=term-missing --cov-report=html
 testpaths =
-    Tests/UnitTests
+    Tests
     Tests/FeatureTests
->>>>>>> 7ff867e8
 python_files = test_*.py